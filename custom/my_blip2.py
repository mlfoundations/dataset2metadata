from functools import partial

import torch
import torch.nn as nn
from transformers import Blip2ForConditionalGeneration, Blip2Processor, Blip2Config

from dataset2metadata.postprocessors import identity

bp = Blip2Processor.from_pretrained("Salesforce/blip2-opt-2.7b")
#config: https://huggingface.co/Salesforce/blip2-opt-2.7b/resolve/main/config.json

def _convert_image_to_rgb(image):
    return image.convert("RGB")

def blip_pre(x):
<<<<<<< HEAD
    x = _convert_image_to_rgb(x)

=======
    '''
>>>>>>> 25a81567
    if x.height == 1 and x.width == 1:
        # edge case as huggingface tries to guess the channel dim
        x = x.resize((2, 2))

    if x.height == 3 and x.width == 3:
        # edge case as huggingface tries to guess the channel dim
        x = x.resize((4, 4))
    '''
    if x.height < 5:
        new_width = int(x.width * 5 / x.height)
        x = x.resize((new_width, 5))

    if x.width < 5:
        new_height = int(x.height * 5 / x.width)
        x = x.resize((5, new_height))

    a = bp(images=x, return_tensors="pt").to(torch.float16)

    return a['pixel_values'].squeeze()

# define model here
class Blip2Wrapper(nn.Module):

    name = 'blip2'
    raw_inputs = ['image', ]
    preprocessors = ['blip2-aug', ]
    dependencies = []
    to_device = True

    def __init__(self, device) -> None:
        super().__init__()
        self.model = Blip2ForConditionalGeneration.from_pretrained(
            "Salesforce/blip2-opt-2.7b",
            torch_dtype=torch.float16).to(device)

        self.model.eval()
        self.model.config.text_config.min_length = 5
        self.model.config.text_config.max_length = 40
        #self.model.config.text_config.do_sample = True
        #self.model.config.text_config.top_p = 0.9
        #self.model.config.text_config.repetition_penality = 1.1
        print(f'instantiated {self.name} on {device}')

    def forward(self, x):
        generated_ids = self.model.generate(pixel_values=x)
        generated_text = [
            t.strip() for t in bp.batch_decode(generated_ids, skip_special_tokens=True)
        ]
        return generated_text


# define preprocessor map
preprocessor_lookup = {
    'blip2-aug': blip_pre,
}

# define model loopup
model_lookup = {
    'blip2': Blip2Wrapper,
}

# postprocessors
postprocess_parquet_lookup = {
    'blip2-cap': partial(identity, model='blip2', to_cpu=False),
}
postprocess_feature_lookup = {}<|MERGE_RESOLUTION|>--- conflicted
+++ resolved
@@ -9,16 +9,8 @@
 bp = Blip2Processor.from_pretrained("Salesforce/blip2-opt-2.7b")
 #config: https://huggingface.co/Salesforce/blip2-opt-2.7b/resolve/main/config.json
 
-def _convert_image_to_rgb(image):
-    return image.convert("RGB")
-
 def blip_pre(x):
-<<<<<<< HEAD
-    x = _convert_image_to_rgb(x)
-
-=======
     '''
->>>>>>> 25a81567
     if x.height == 1 and x.width == 1:
         # edge case as huggingface tries to guess the channel dim
         x = x.resize((2, 2))
